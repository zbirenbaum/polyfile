# This is a generated file! Please edit source .ksy file and use kaitai-struct-compiler to rebuild

import kaitaistruct
from kaitaistruct import KaitaiStruct, KaitaiStream, BytesIO
from enum import Enum
import collections


if getattr(kaitaistruct, 'API_VERSION', (0, 9)) < (0, 9):
    raise Exception("Incompatible Kaitai Struct Python API: 0.9 or later is required, but you have %s" % (kaitaistruct.__version__))

class Rpm(KaitaiStruct):
    """This parser is for the RPM version 3 file format which is the current version
    of the file format used by RPM 2.1 and later (including RPM version 4.x, which
    is the current version of the RPM tool). There are historical versions of the
    RPM file format, as well as a currently abandoned fork (rpm5). These formats
    are not covered by this specification.
    
    .. seealso::
       Source - https://github.com/rpm-software-management/rpm/blob/911448f2/doc/manual/format.md
    
    
    .. seealso::
       Source - https://github.com/rpm-software-management/rpm/blob/911448f2/doc/manual/tags.md
    
    
    .. seealso::
       Source - https://refspecs.linuxbase.org/LSB_5.0.0/LSB-Core-generic/LSB-Core-generic/pkgformat.html
    
    
    .. seealso::
       Source - http://ftp.rpm.org/max-rpm/
    """

    class OperatingSystems(Enum):
        linux = 1
        irix = 2
        no_os = 255

    class SignatureTags(Enum):
        signatures = 62
        header_immutable = 63
        i18n_table = 100
        bad_sha1_1_obsolete = 264
        bad_sha1_2_obsolete = 265
        dsa = 267
        rsa = 268
        sha1 = 269
        long_size = 270
        long_archive_size = 271
        sha256 = 273
        file_signatures = 274
        file_signature_length = 275
        verity_signatures = 276
        verity_signature_algo = 277
        size = 1000
        le_md5_1_obsolete = 1001
        pgp = 1002
        le_md5_2_obsolete = 1003
        md5 = 1004
        gpg = 1005
        pgp5_obsolete = 1006
        payload_size = 1007
        reserved_space = 1008

    class RecordTypes(Enum):
        not_implemented = 0
        char = 1
        uint8 = 2
        uint16 = 3
        uint32 = 4
        uint64 = 5
        string = 6
        bin = 7
        string_array = 8
        i18n_string = 9

    class HeaderTags(Enum):
        signatures = 62
        header_immutable = 63
        i18n_table = 100
        name = 1000
        version = 1001
        release = 1002
        epoch = 1003
        summary = 1004
        description = 1005
        build_time = 1006
        build_host = 1007
        install_time = 1008
        size = 1009
        distribution = 1010
        vendor = 1011
        gif_obsolete = 1012
        xpm_obsolete = 1013
        license = 1014
        packager = 1015
        group = 1016
        changelog_internal = 1017
        source = 1018
        patch = 1019
        url = 1020
        os = 1021
        arch = 1022
        pre_install_scriptlet = 1023
        post_install_scriptlet = 1024
        pre_uninstall_scriptlet = 1025
        post_uninstall_scriptlet = 1026
        old_file_names_obsolete = 1027
        file_sizes = 1028
        file_states = 1029
        file_modes = 1030
        file_uids_internal = 1031
        file_gids_internal = 1032
        device_number = 1033
        mtimes = 1034
        file_digests = 1035
        link_tos = 1036
        file_flags = 1037
        root_internal = 1038
        file_owner = 1039
        file_group = 1040
        exclude_internal = 1041
        exclusive_internal = 1042
        icon_obsolete = 1043
        source_rpm = 1044
        file_verify_flags = 1045
        archive_size = 1046
        provide_name = 1047
        require_flags = 1048
        require_name = 1049
        require_version = 1050
        no_source = 1051
        no_patch = 1052
        conflict_flags = 1053
        conflict_name = 1054
        conflict_version = 1055
        default_prefix_internal = 1056
        build_root_internal = 1057
        install_prefix_internal = 1058
        exclude_arch = 1059
        exclude_os = 1060
        exclusive_arch = 1061
        exclusive_os = 1062
        autoreqprov_internal = 1063
        rpm_version = 1064
        trigger_scripts = 1065
        trigger_name = 1066
        trigger_version = 1067
        trigger_flags = 1068
        trigger_index = 1069
        verify_script = 1079
        changelog_time = 1080
        changelog_name = 1081
        changelog_text = 1082
        broken_md5_internal = 1083
        prereq_internal = 1084
        pre_install_interpreter = 1085
        post_install_interpreter = 1086
        pre_uninstall_interpreter = 1087
        post_uninstall_interpreter = 1088
        build_archs = 1089
        obsolete_name = 1090
        verify_script_prog = 1091
        trigger_script_prog = 1092
        doc_dir_internal = 1093
        cookie = 1094
        file_devices = 1095
        file_inodes = 1096
        file_langs = 1097
        prefixes = 1098
        install_prefixes = 1099
        trigger_install_internal = 1100
        trigger_uninstall_internal = 1101
        trigger_post_uninstall_internal = 1102
        autoreq_internal = 1103
        autoprov_internal = 1104
        capability_internal = 1105
        source_package = 1106
        old_orig_filenames_internal = 1107
        build_prereq_internal = 1108
        build_requires_internal = 1109
        build_conflicts_internal = 1110
        build_macros_internal = 1111
        provide_flags = 1112
        provide_version = 1113
        obsolete_flags = 1114
        obsolete_version = 1115
        dir_indexes = 1116
        base_names = 1117
        dir_names = 1118
        orig_dir_indexes = 1119
        orig_base_names = 1120
        orig_dir_names = 1121
        opt_flags = 1122
        dist_url = 1123
        payload_format = 1124
        payload_compressor = 1125
        payload_flags = 1126
        install_color = 1127
        install_tid = 1128
        remove_tid_obsolete = 1129
        sha1_rhn_internal = 1130
        rhn_platform_internal = 1131
        platform = 1132
        patches_name_obsolete = 1133
        patches_flags_obsolete = 1134
        patches_version_obsolete = 1135
        cache_ctime_internal = 1136
        cache_pkg_path_internal = 1137
        cache_pkg_size_internal = 1138
        cache_pkg_mtime_internal = 1139
        file_colors = 1140
        file_class = 1141
        class_dict = 1142
        file_depends_idx = 1143
        file_depends_num = 1144
        depends_dict = 1145
        source_pkgid = 1146
        file_contexts_obsolete = 1147
        fs_contexts_obsolete = 1148
        re_contexts_obsolete = 1149
        policies = 1150
        pre_trans = 1151
        post_trans = 1152
        pre_trans_prog = 1153
        post_trans_prog = 1154
        dist_tag = 1155
        old_suggests_name_obsolete = 1156
        old_suggests_version_obsolete = 1157
        old_suggests_flags_obsolete = 1158
        old_enhances_name_obsolete = 1159
        old_enhances_version_obsolete = 1160
        old_enhances_flags_obsolete = 1161
        priority_unimplemented = 1162
        cvsid_unimplemented = 1163
        blink_pkgid_unimplemented = 1164
        blink_hdrid_unimplemented = 1165
        blink_nevra_unimplemented = 1166
        flink_pkgid_unimplemented = 1167
        flink_hdrid_unimplemented = 1168
        flink_nevra_unimplemented = 1169
        package_origin_unimplemented = 1170
        trigger_pre_install_internal = 1171
        build_suggests_unimplemented = 1172
        build_enhances_unimplemented = 1173
        script_states_unimplemented = 1174
        script_metrics_unimplemented = 1175
        build_cpu_clock_unimplemented = 1176
        file_digest_algos_unimplemented = 1177
        variants_unimplemented = 1178
        xmajor_unimplemented = 1179
        xminor_unimplemented = 1180
        repo_tag_unimplemented = 1181
        keywords_unimplemented = 1182
        build_platforms_unimplemented = 1183
        package_color_unimplemented = 1184
        package_pref_color_unimplemented = 1185
        xattrs_dict_unimplemented = 1186
        filex_attrsx_unimplemented = 1187
        dep_attrs_dict_unimplemented = 1188
        conflict_attrsx_unimplemented = 1189
        obsolete_attrsx_unimplemented = 1190
        provide_attrsx_unimplemented = 1191
        require_attrsx_unimplemented = 1192
        build_provides_unimplemented = 1193
        build_obsoletes_unimplemented = 1194
        db_instance = 1195
        nvra = 1196
        file_names = 5000
        file_provide = 5001
        file_require = 5002
        fs_names_unimplemented = 5003
        fs_sizes_unimplemented = 5004
        trigger_conds = 5005
        trigger_type = 5006
        orig_file_names = 5007
        long_file_sizes = 5008
        long_size = 5009
        file_caps = 5010
        file_digest_algo = 5011
        bug_url = 5012
        evr = 5013
        nvr = 5014
        nevr = 5015
        nevra = 5016
        header_color = 5017
        verbose = 5018
        epoch_num = 5019
        pre_install_flags = 5020
        post_install_flags = 5021
        pre_uninstall_flags = 5022
        post_uninstall_flags = 5023
        pre_trans_flags = 5024
        post_trans_flags = 5025
        verify_script_flags = 5026
        trigger_script_flags = 5027
        collections_unimplemented = 5029
        policy_names = 5030
        policy_types = 5031
        policy_types_indexes = 5032
        policy_flags = 5033
        vcs = 5034
        order_name = 5035
        order_version = 5036
        order_flags = 5037
        mssf_manifest_unimplemented = 5038
        mssf_domain_unimplemented = 5039
        inst_file_names = 5040
        require_nevrs = 5041
        provide_nevrs = 5042
        obsolete_nevrs = 5043
        conflict_nevrs = 5044
        file_nlinks = 5045
        recommend_name = 5046
        recommend_version = 5047
        recommend_flags = 5048
        suggest_name = 5049
        suggest_version = 5050
        suggest_flags = 5051
        supplement_name = 5052
        supplement_version = 5053
        supplement_flags = 5054
        enhance_name = 5055
        enhance_version = 5056
        enhance_flags = 5057
        recommend_nevrs = 5058
        suggest_nevrs = 5059
        supplement_nevrs = 5060
        enhance_nevrs = 5061
        encoding = 5062
        file_trigger_install_internal = 5063
        file_trigger_uninstall_internal = 5064
        file_trigger_post_uninstall_internal = 5065
        file_trigger_scripts = 5066
        file_trigger_script_prog = 5067
        file_trigger_script_flags = 5068
        file_trigger_name = 5069
        file_trigger_index = 5070
        file_trigger_version = 5071
        file_trigger_flags = 5072
        trans_file_trigger_install_internal = 5073
        trans_file_trigger_uninstall_internal = 5074
        trans_file_trigger_post_uninstall_internal = 5075
        trans_file_trigger_scripts = 5076
        trans_file_trigger_script_prog = 5077
        trans_file_trigger_script_flags = 5078
        trans_file_trigger_name = 5079
        trans_file_trigger_index = 5080
        trans_file_trigger_version = 5081
        trans_file_trigger_flags = 5082
        remove_path_postfixes_internal = 5083
        file_trigger_priorities = 5084
        trans_file_trigger_priorities = 5085
        file_trigger_conds = 5086
        file_trigger_type = 5087
        trans_file_trigger_conds = 5088
        trans_file_trigger_type = 5089
        file_signatures = 5090
        file_signature_length = 5091
        payload_digest = 5092
        payload_digest_algo = 5093
        auto_installed_unimplemented = 5094
        identity_unimplemented = 5095
        modularity_label = 5096
        payload_digest_alt = 5097
        arch_suffix = 5098
<<<<<<< HEAD
        spec = 5099
        translation_url = 5100
        upstream_releases = 5101
        source_license_internal = 5102
=======
>>>>>>> 9ec569a4

    class RpmTypes(Enum):
        binary = 0
        source = 1

    class Architectures(Enum):
        x86 = 1
        alpha = 2
        sparc = 3
        mips = 4
        ppc = 5
        m68k = 6
        sgi = 7
        rs6000 = 8
        ia64 = 9
        sparc64 = 10
        mips64 = 11
        arm = 12
        m68k_mint = 13
        s390 = 14
        s390x = 15
        ppc64 = 16
        sh = 17
        xtensa = 18
        aarch64 = 19
        mips_r6 = 20
        mips64_r6 = 21
        riscv = 22
        loongarch64 = 23
        no_arch = 255
    SEQ_FIELDS = ["lead", "signature", "signature_padding", "_unnamed3", "header", "_unnamed5", "signature_tags_steps"]
    def __init__(self, _io, _parent=None, _root=None):
        self._io = _io
        self._parent = _parent
        self._root = _root if _root else self
        self._debug = collections.defaultdict(dict)

    def _read(self):
        self._debug['lead']['start'] = self._io.pos()
        self.lead = Rpm.Lead(self._io, self, self._root)
        self.lead._read()
        self._debug['lead']['end'] = self._io.pos()
        self._debug['signature']['start'] = self._io.pos()
        self.signature = Rpm.Header(True, self._io, self, self._root)
        self.signature._read()
        self._debug['signature']['end'] = self._io.pos()
        self._debug['signature_padding']['start'] = self._io.pos()
        self.signature_padding = self._io.read_bytes((-(self._io.pos()) % 8))
        self._debug['signature_padding']['end'] = self._io.pos()
        if self.ofs_header < 0:
            self._debug['_unnamed3']['start'] = self._io.pos()
            self._unnamed3 = self._io.read_bytes(0)
            self._debug['_unnamed3']['end'] = self._io.pos()

        self._debug['header']['start'] = self._io.pos()
        self.header = Rpm.Header(False, self._io, self, self._root)
        self.header._read()
        self._debug['header']['end'] = self._io.pos()
        if self.ofs_payload < 0:
            self._debug['_unnamed5']['start'] = self._io.pos()
            self._unnamed5 = self._io.read_bytes(0)
            self._debug['_unnamed5']['end'] = self._io.pos()

        self._debug['signature_tags_steps']['start'] = self._io.pos()
        self.signature_tags_steps = []
        for i in range(self.signature.header_record.num_index_records):
            if not 'arr' in self._debug['signature_tags_steps']:
                self._debug['signature_tags_steps']['arr'] = []
            self._debug['signature_tags_steps']['arr'].append({'start': self._io.pos()})
            _t_signature_tags_steps = Rpm.SignatureTagsStep(i, (-1 if i < 1 else self.signature_tags_steps[(i - 1)].size_tag_idx), self._io, self, self._root)
            _t_signature_tags_steps._read()
            self.signature_tags_steps.append(_t_signature_tags_steps)
            self._debug['signature_tags_steps']['arr'][i]['end'] = self._io.pos()

        self._debug['signature_tags_steps']['end'] = self._io.pos()

    class RecordTypeStringArray(KaitaiStruct):
        SEQ_FIELDS = ["values"]
        def __init__(self, num_values, _io, _parent=None, _root=None):
            self._io = _io
            self._parent = _parent
            self._root = _root if _root else self
            self.num_values = num_values
            self._debug = collections.defaultdict(dict)

        def _read(self):
            self._debug['values']['start'] = self._io.pos()
            self.values = []
            for i in range(self.num_values):
                if not 'arr' in self._debug['values']:
                    self._debug['values']['arr'] = []
                self._debug['values']['arr'].append({'start': self._io.pos()})
                self.values.append((self._io.read_bytes_term(0, False, True, True)).decode(u"UTF-8"))
                self._debug['values']['arr'][i]['end'] = self._io.pos()

            self._debug['values']['end'] = self._io.pos()


    class Lead(KaitaiStruct):
        """In 2021, Panu Matilainen (a RPM developer) [described this
        structure](https://github.com/kaitai-io/kaitai_struct_formats/pull/469#discussion_r718288192)
        as follows:
        
        > The lead as a structure is 25 years obsolete, the data there is
        > meaningless. Seriously. Except to check for the magic to detect that
        > it's an rpm file in the first place, just ignore everything in it.
        > Literally everything.
        
        The fields with `valid` constraints are important, because these are the
        same validations that RPM does (which means that any valid `.rpm` file
        must pass them), but otherwise you should not make decisions based on the
        values given here.
        """
        SEQ_FIELDS = ["magic", "version", "type", "architecture", "package_name", "os", "signature_type", "reserved"]
        def __init__(self, _io, _parent=None, _root=None):
            self._io = _io
            self._parent = _parent
            self._root = _root if _root else self
            self._debug = collections.defaultdict(dict)

        def _read(self):
            self._debug['magic']['start'] = self._io.pos()
            self.magic = self._io.read_bytes(4)
            self._debug['magic']['end'] = self._io.pos()
            if not self.magic == b"\xED\xAB\xEE\xDB":
                raise kaitaistruct.ValidationNotEqualError(b"\xED\xAB\xEE\xDB", self.magic, self._io, u"/types/lead/seq/0")
            self._debug['version']['start'] = self._io.pos()
            self.version = Rpm.RpmVersion(self._io, self, self._root)
            self.version._read()
            self._debug['version']['end'] = self._io.pos()
            self._debug['type']['start'] = self._io.pos()
            self.type = KaitaiStream.resolve_enum(Rpm.RpmTypes, self._io.read_u2be())
            self._debug['type']['end'] = self._io.pos()
            self._debug['architecture']['start'] = self._io.pos()
            self.architecture = KaitaiStream.resolve_enum(Rpm.Architectures, self._io.read_u2be())
            self._debug['architecture']['end'] = self._io.pos()
            self._debug['package_name']['start'] = self._io.pos()
            self.package_name = (KaitaiStream.bytes_terminate(self._io.read_bytes(66), 0, False)).decode(u"UTF-8")
            self._debug['package_name']['end'] = self._io.pos()
            self._debug['os']['start'] = self._io.pos()
            self.os = KaitaiStream.resolve_enum(Rpm.OperatingSystems, self._io.read_u2be())
            self._debug['os']['end'] = self._io.pos()
            self._debug['signature_type']['start'] = self._io.pos()
            self.signature_type = self._io.read_u2be()
            self._debug['signature_type']['end'] = self._io.pos()
            if not self.signature_type == 5:
                raise kaitaistruct.ValidationNotEqualError(5, self.signature_type, self._io, u"/types/lead/seq/6")
            self._debug['reserved']['start'] = self._io.pos()
            self.reserved = self._io.read_bytes(16)
            self._debug['reserved']['end'] = self._io.pos()


    class RecordTypeString(KaitaiStruct):
        SEQ_FIELDS = ["values"]
        def __init__(self, _io, _parent=None, _root=None):
            self._io = _io
            self._parent = _parent
            self._root = _root if _root else self
            self._debug = collections.defaultdict(dict)

        def _read(self):
            self._debug['values']['start'] = self._io.pos()
            self.values = []
            for i in range(1):
                if not 'arr' in self._debug['values']:
                    self._debug['values']['arr'] = []
                self._debug['values']['arr'].append({'start': self._io.pos()})
                self.values.append((self._io.read_bytes_term(0, False, True, True)).decode(u"UTF-8"))
                self._debug['values']['arr'][i]['end'] = self._io.pos()

            self._debug['values']['end'] = self._io.pos()


    class SignatureTagsStep(KaitaiStruct):
        SEQ_FIELDS = []
        def __init__(self, idx, prev_size_tag_idx, _io, _parent=None, _root=None):
            self._io = _io
            self._parent = _parent
            self._root = _root if _root else self
            self.idx = idx
            self.prev_size_tag_idx = prev_size_tag_idx
            self._debug = collections.defaultdict(dict)

        def _read(self):
            pass

        @property
        def size_tag_idx(self):
            if hasattr(self, '_m_size_tag_idx'):
                return self._m_size_tag_idx

            self._m_size_tag_idx = (self.prev_size_tag_idx if self.prev_size_tag_idx != -1 else (self.idx if  ((self._parent.signature.index_records[self.idx].signature_tag == Rpm.SignatureTags.size) and (self._parent.signature.index_records[self.idx].record_type == Rpm.RecordTypes.uint32) and (self._parent.signature.index_records[self.idx].num_values >= 1))  else -1))
            return getattr(self, '_m_size_tag_idx', None)


    class RecordTypeUint32(KaitaiStruct):
        SEQ_FIELDS = ["values"]
        def __init__(self, num_values, _io, _parent=None, _root=None):
            self._io = _io
            self._parent = _parent
            self._root = _root if _root else self
            self.num_values = num_values
            self._debug = collections.defaultdict(dict)

        def _read(self):
            self._debug['values']['start'] = self._io.pos()
            self.values = []
            for i in range(self.num_values):
                if not 'arr' in self._debug['values']:
                    self._debug['values']['arr'] = []
                self._debug['values']['arr'].append({'start': self._io.pos()})
                self.values.append(self._io.read_u4be())
                self._debug['values']['arr'][i]['end'] = self._io.pos()

            self._debug['values']['end'] = self._io.pos()


    class RecordTypeUint16(KaitaiStruct):
        SEQ_FIELDS = ["values"]
        def __init__(self, num_values, _io, _parent=None, _root=None):
            self._io = _io
            self._parent = _parent
            self._root = _root if _root else self
            self.num_values = num_values
            self._debug = collections.defaultdict(dict)

        def _read(self):
            self._debug['values']['start'] = self._io.pos()
            self.values = []
            for i in range(self.num_values):
                if not 'arr' in self._debug['values']:
                    self._debug['values']['arr'] = []
                self._debug['values']['arr'].append({'start': self._io.pos()})
                self.values.append(self._io.read_u2be())
                self._debug['values']['arr'][i]['end'] = self._io.pos()

            self._debug['values']['end'] = self._io.pos()


    class HeaderIndexRecord(KaitaiStruct):
        SEQ_FIELDS = ["tag_raw", "record_type", "ofs_body", "count"]
        def __init__(self, _io, _parent=None, _root=None):
            self._io = _io
            self._parent = _parent
            self._root = _root if _root else self
            self._debug = collections.defaultdict(dict)

        def _read(self):
            self._debug['tag_raw']['start'] = self._io.pos()
            self.tag_raw = self._io.read_u4be()
            self._debug['tag_raw']['end'] = self._io.pos()
            self._debug['record_type']['start'] = self._io.pos()
            self.record_type = KaitaiStream.resolve_enum(Rpm.RecordTypes, self._io.read_u4be())
            self._debug['record_type']['end'] = self._io.pos()
            self._debug['ofs_body']['start'] = self._io.pos()
            self.ofs_body = self._io.read_u4be()
            self._debug['ofs_body']['end'] = self._io.pos()
            self._debug['count']['start'] = self._io.pos()
            self.count = self._io.read_u4be()
            self._debug['count']['end'] = self._io.pos()

        @property
        def num_values(self):
            if hasattr(self, '_m_num_values'):
                return self._m_num_values

            if self.record_type != Rpm.RecordTypes.bin:
                self._m_num_values = self.count

            return getattr(self, '_m_num_values', None)

        @property
        def body(self):
            if hasattr(self, '_m_body'):
                return self._m_body

            io = self._parent.storage_section._io
            _pos = io.pos()
            io.seek(self.ofs_body)
            self._debug['_m_body']['start'] = io.pos()
            _on = self.record_type
            if _on == Rpm.RecordTypes.uint32:
                self._m_body = Rpm.RecordTypeUint32(self.num_values, io, self, self._root)
                self._m_body._read()
            elif _on == Rpm.RecordTypes.uint64:
                self._m_body = Rpm.RecordTypeUint64(self.num_values, io, self, self._root)
                self._m_body._read()
            elif _on == Rpm.RecordTypes.bin:
                self._m_body = Rpm.RecordTypeBin(self.len_value, io, self, self._root)
                self._m_body._read()
            elif _on == Rpm.RecordTypes.string:
                self._m_body = Rpm.RecordTypeString(io, self, self._root)
                self._m_body._read()
            elif _on == Rpm.RecordTypes.uint8:
                self._m_body = Rpm.RecordTypeUint8(self.num_values, io, self, self._root)
                self._m_body._read()
            elif _on == Rpm.RecordTypes.i18n_string:
                self._m_body = Rpm.RecordTypeStringArray(self.num_values, io, self, self._root)
                self._m_body._read()
            elif _on == Rpm.RecordTypes.uint16:
                self._m_body = Rpm.RecordTypeUint16(self.num_values, io, self, self._root)
                self._m_body._read()
            elif _on == Rpm.RecordTypes.char:
                self._m_body = Rpm.RecordTypeUint8(self.num_values, io, self, self._root)
                self._m_body._read()
            elif _on == Rpm.RecordTypes.string_array:
                self._m_body = Rpm.RecordTypeStringArray(self.num_values, io, self, self._root)
                self._m_body._read()
            self._debug['_m_body']['end'] = io.pos()
            io.seek(_pos)
            return getattr(self, '_m_body', None)

        @property
        def signature_tag(self):
            if hasattr(self, '_m_signature_tag'):
                return self._m_signature_tag

            if self._parent.is_signature:
                self._m_signature_tag = KaitaiStream.resolve_enum(Rpm.SignatureTags, self.tag_raw)

            return getattr(self, '_m_signature_tag', None)

        @property
        def len_value(self):
            if hasattr(self, '_m_len_value'):
                return self._m_len_value

            if self.record_type == Rpm.RecordTypes.bin:
                self._m_len_value = self.count

            return getattr(self, '_m_len_value', None)

        @property
        def header_tag(self):
            if hasattr(self, '_m_header_tag'):
                return self._m_header_tag

            if self._parent.is_header:
                self._m_header_tag = KaitaiStream.resolve_enum(Rpm.HeaderTags, self.tag_raw)

            return getattr(self, '_m_header_tag', None)


    class RpmVersion(KaitaiStruct):
        SEQ_FIELDS = ["major", "minor"]
        def __init__(self, _io, _parent=None, _root=None):
            self._io = _io
            self._parent = _parent
            self._root = _root if _root else self
            self._debug = collections.defaultdict(dict)

        def _read(self):
            self._debug['major']['start'] = self._io.pos()
            self.major = self._io.read_u1()
            self._debug['major']['end'] = self._io.pos()
            if not self.major >= 3:
                raise kaitaistruct.ValidationLessThanError(3, self.major, self._io, u"/types/rpm_version/seq/0")
            if not self.major <= 4:
                raise kaitaistruct.ValidationGreaterThanError(4, self.major, self._io, u"/types/rpm_version/seq/0")
            self._debug['minor']['start'] = self._io.pos()
            self.minor = self._io.read_u1()
            self._debug['minor']['end'] = self._io.pos()


    class Dummy(KaitaiStruct):
        SEQ_FIELDS = []
        def __init__(self, _io, _parent=None, _root=None):
            self._io = _io
            self._parent = _parent
            self._root = _root if _root else self
            self._debug = collections.defaultdict(dict)

        def _read(self):
            pass


    class RecordTypeUint8(KaitaiStruct):
        SEQ_FIELDS = ["values"]
        def __init__(self, num_values, _io, _parent=None, _root=None):
            self._io = _io
            self._parent = _parent
            self._root = _root if _root else self
            self.num_values = num_values
            self._debug = collections.defaultdict(dict)

        def _read(self):
            self._debug['values']['start'] = self._io.pos()
            self.values = []
            for i in range(self.num_values):
                if not 'arr' in self._debug['values']:
                    self._debug['values']['arr'] = []
                self._debug['values']['arr'].append({'start': self._io.pos()})
                self.values.append(self._io.read_u1())
                self._debug['values']['arr'][i]['end'] = self._io.pos()

            self._debug['values']['end'] = self._io.pos()


    class RecordTypeUint64(KaitaiStruct):
        SEQ_FIELDS = ["values"]
        def __init__(self, num_values, _io, _parent=None, _root=None):
            self._io = _io
            self._parent = _parent
            self._root = _root if _root else self
            self.num_values = num_values
            self._debug = collections.defaultdict(dict)

        def _read(self):
            self._debug['values']['start'] = self._io.pos()
            self.values = []
            for i in range(self.num_values):
                if not 'arr' in self._debug['values']:
                    self._debug['values']['arr'] = []
                self._debug['values']['arr'].append({'start': self._io.pos()})
                self.values.append(self._io.read_u8be())
                self._debug['values']['arr'][i]['end'] = self._io.pos()

            self._debug['values']['end'] = self._io.pos()


    class RecordTypeBin(KaitaiStruct):
        SEQ_FIELDS = ["values"]
        def __init__(self, len_value, _io, _parent=None, _root=None):
            self._io = _io
            self._parent = _parent
            self._root = _root if _root else self
            self.len_value = len_value
            self._debug = collections.defaultdict(dict)

        def _read(self):
            self._debug['values']['start'] = self._io.pos()
            self.values = []
            for i in range(1):
                if not 'arr' in self._debug['values']:
                    self._debug['values']['arr'] = []
                self._debug['values']['arr'].append({'start': self._io.pos()})
                self.values.append(self._io.read_bytes(self.len_value))
                self._debug['values']['arr'][i]['end'] = self._io.pos()

            self._debug['values']['end'] = self._io.pos()


    class HeaderRecord(KaitaiStruct):
        SEQ_FIELDS = ["magic", "reserved", "num_index_records", "len_storage_section"]
        def __init__(self, _io, _parent=None, _root=None):
            self._io = _io
            self._parent = _parent
            self._root = _root if _root else self
            self._debug = collections.defaultdict(dict)

        def _read(self):
            self._debug['magic']['start'] = self._io.pos()
            self.magic = self._io.read_bytes(4)
            self._debug['magic']['end'] = self._io.pos()
            if not self.magic == b"\x8E\xAD\xE8\x01":
                raise kaitaistruct.ValidationNotEqualError(b"\x8E\xAD\xE8\x01", self.magic, self._io, u"/types/header_record/seq/0")
            self._debug['reserved']['start'] = self._io.pos()
            self.reserved = self._io.read_bytes(4)
            self._debug['reserved']['end'] = self._io.pos()
            if not self.reserved == b"\x00\x00\x00\x00":
                raise kaitaistruct.ValidationNotEqualError(b"\x00\x00\x00\x00", self.reserved, self._io, u"/types/header_record/seq/1")
            self._debug['num_index_records']['start'] = self._io.pos()
            self.num_index_records = self._io.read_u4be()
            self._debug['num_index_records']['end'] = self._io.pos()
            if not self.num_index_records >= 1:
                raise kaitaistruct.ValidationLessThanError(1, self.num_index_records, self._io, u"/types/header_record/seq/2")
            self._debug['len_storage_section']['start'] = self._io.pos()
            self.len_storage_section = self._io.read_u4be()
            self._debug['len_storage_section']['end'] = self._io.pos()


    class Header(KaitaiStruct):
        """header structure used for both the "header" and "signature", but some tag
        values have different meanings in signature and header (hence they use
        different enums)
        """
        SEQ_FIELDS = ["header_record", "index_records", "storage_section"]
        def __init__(self, is_signature, _io, _parent=None, _root=None):
            self._io = _io
            self._parent = _parent
            self._root = _root if _root else self
            self.is_signature = is_signature
            self._debug = collections.defaultdict(dict)

        def _read(self):
            self._debug['header_record']['start'] = self._io.pos()
            self.header_record = Rpm.HeaderRecord(self._io, self, self._root)
            self.header_record._read()
            self._debug['header_record']['end'] = self._io.pos()
            self._debug['index_records']['start'] = self._io.pos()
            self.index_records = []
            for i in range(self.header_record.num_index_records):
                if not 'arr' in self._debug['index_records']:
                    self._debug['index_records']['arr'] = []
                self._debug['index_records']['arr'].append({'start': self._io.pos()})
                _t_index_records = Rpm.HeaderIndexRecord(self._io, self, self._root)
                _t_index_records._read()
                self.index_records.append(_t_index_records)
                self._debug['index_records']['arr'][i]['end'] = self._io.pos()

            self._debug['index_records']['end'] = self._io.pos()
            self._debug['storage_section']['start'] = self._io.pos()
            self._raw_storage_section = self._io.read_bytes(self.header_record.len_storage_section)
            _io__raw_storage_section = KaitaiStream(BytesIO(self._raw_storage_section))
            self.storage_section = Rpm.Dummy(_io__raw_storage_section, self, self._root)
            self.storage_section._read()
            self._debug['storage_section']['end'] = self._io.pos()

        @property
        def is_header(self):
            if hasattr(self, '_m_is_header'):
                return self._m_is_header

            self._m_is_header = not (self.is_signature)
            return getattr(self, '_m_is_header', None)


    @property
    def has_signature_size_tag(self):
        if hasattr(self, '_m_has_signature_size_tag'):
            return self._m_has_signature_size_tag

        self._m_has_signature_size_tag = self.signature_tags_steps[-1].size_tag_idx != -1
        return getattr(self, '_m_has_signature_size_tag', None)

    @property
    def signature_size_tag(self):
        if hasattr(self, '_m_signature_size_tag'):
            return self._m_signature_size_tag

        if self.has_signature_size_tag:
            self._m_signature_size_tag = self.signature.index_records[self.signature_tags_steps[-1].size_tag_idx]

        return getattr(self, '_m_signature_size_tag', None)

    @property
    def len_payload(self):
        if hasattr(self, '_m_len_payload'):
            return self._m_len_payload

        if self.has_signature_size_tag:
            self._m_len_payload = (self.signature_size_tag.body.values[0] - self.len_header)

        return getattr(self, '_m_len_payload', None)

    @property
    def payload(self):
        if hasattr(self, '_m_payload'):
            return self._m_payload

        if self.has_signature_size_tag:
            _pos = self._io.pos()
            self._io.seek(self.ofs_payload)
            self._debug['_m_payload']['start'] = self._io.pos()
            self._m_payload = self._io.read_bytes(self.len_payload)
            self._debug['_m_payload']['end'] = self._io.pos()
            self._io.seek(_pos)

        return getattr(self, '_m_payload', None)

    @property
    def len_header(self):
        if hasattr(self, '_m_len_header'):
            return self._m_len_header

        self._m_len_header = (self.ofs_payload - self.ofs_header)
        return getattr(self, '_m_len_header', None)

    @property
    def ofs_header(self):
        if hasattr(self, '_m_ofs_header'):
            return self._m_ofs_header

        self._m_ofs_header = self._io.pos()
        return getattr(self, '_m_ofs_header', None)

    @property
    def ofs_payload(self):
        if hasattr(self, '_m_ofs_payload'):
            return self._m_ofs_payload

        self._m_ofs_payload = self._io.pos()
        return getattr(self, '_m_ofs_payload', None)

<|MERGE_RESOLUTION|>--- conflicted
+++ resolved
@@ -1,12 +1,13 @@
 # This is a generated file! Please edit source .ksy file and use kaitai-struct-compiler to rebuild
 
+from pkg_resources import parse_version
 import kaitaistruct
 from kaitaistruct import KaitaiStruct, KaitaiStream, BytesIO
 from enum import Enum
 import collections
 
 
-if getattr(kaitaistruct, 'API_VERSION', (0, 9)) < (0, 9):
+if parse_version(kaitaistruct.__version__) < parse_version('0.9'):
     raise Exception("Incompatible Kaitai Struct Python API: 0.9 or later is required, but you have %s" % (kaitaistruct.__version__))
 
 class Rpm(KaitaiStruct):
@@ -365,13 +366,10 @@
         modularity_label = 5096
         payload_digest_alt = 5097
         arch_suffix = 5098
-<<<<<<< HEAD
         spec = 5099
         translation_url = 5100
         upstream_releases = 5101
         source_license_internal = 5102
-=======
->>>>>>> 9ec569a4
 
     class RpmTypes(Enum):
         binary = 0
@@ -436,14 +434,14 @@
             self._debug['_unnamed5']['end'] = self._io.pos()
 
         self._debug['signature_tags_steps']['start'] = self._io.pos()
-        self.signature_tags_steps = []
+        self.signature_tags_steps = [None] * (self.signature.header_record.num_index_records)
         for i in range(self.signature.header_record.num_index_records):
             if not 'arr' in self._debug['signature_tags_steps']:
                 self._debug['signature_tags_steps']['arr'] = []
             self._debug['signature_tags_steps']['arr'].append({'start': self._io.pos()})
             _t_signature_tags_steps = Rpm.SignatureTagsStep(i, (-1 if i < 1 else self.signature_tags_steps[(i - 1)].size_tag_idx), self._io, self, self._root)
             _t_signature_tags_steps._read()
-            self.signature_tags_steps.append(_t_signature_tags_steps)
+            self.signature_tags_steps[i] = _t_signature_tags_steps
             self._debug['signature_tags_steps']['arr'][i]['end'] = self._io.pos()
 
         self._debug['signature_tags_steps']['end'] = self._io.pos()
@@ -459,12 +457,12 @@
 
         def _read(self):
             self._debug['values']['start'] = self._io.pos()
-            self.values = []
+            self.values = [None] * (self.num_values)
             for i in range(self.num_values):
                 if not 'arr' in self._debug['values']:
                     self._debug['values']['arr'] = []
                 self._debug['values']['arr'].append({'start': self._io.pos()})
-                self.values.append((self._io.read_bytes_term(0, False, True, True)).decode(u"UTF-8"))
+                self.values[i] = (self._io.read_bytes_term(0, False, True, True)).decode(u"UTF-8")
                 self._debug['values']['arr'][i]['end'] = self._io.pos()
 
             self._debug['values']['end'] = self._io.pos()
@@ -534,12 +532,12 @@
 
         def _read(self):
             self._debug['values']['start'] = self._io.pos()
-            self.values = []
+            self.values = [None] * (1)
             for i in range(1):
                 if not 'arr' in self._debug['values']:
                     self._debug['values']['arr'] = []
                 self._debug['values']['arr'].append({'start': self._io.pos()})
-                self.values.append((self._io.read_bytes_term(0, False, True, True)).decode(u"UTF-8"))
+                self.values[i] = (self._io.read_bytes_term(0, False, True, True)).decode(u"UTF-8")
                 self._debug['values']['arr'][i]['end'] = self._io.pos()
 
             self._debug['values']['end'] = self._io.pos()
@@ -561,10 +559,10 @@
         @property
         def size_tag_idx(self):
             if hasattr(self, '_m_size_tag_idx'):
-                return self._m_size_tag_idx
+                return self._m_size_tag_idx if hasattr(self, '_m_size_tag_idx') else None
 
             self._m_size_tag_idx = (self.prev_size_tag_idx if self.prev_size_tag_idx != -1 else (self.idx if  ((self._parent.signature.index_records[self.idx].signature_tag == Rpm.SignatureTags.size) and (self._parent.signature.index_records[self.idx].record_type == Rpm.RecordTypes.uint32) and (self._parent.signature.index_records[self.idx].num_values >= 1))  else -1))
-            return getattr(self, '_m_size_tag_idx', None)
+            return self._m_size_tag_idx if hasattr(self, '_m_size_tag_idx') else None
 
 
     class RecordTypeUint32(KaitaiStruct):
@@ -578,12 +576,12 @@
 
         def _read(self):
             self._debug['values']['start'] = self._io.pos()
-            self.values = []
+            self.values = [None] * (self.num_values)
             for i in range(self.num_values):
                 if not 'arr' in self._debug['values']:
                     self._debug['values']['arr'] = []
                 self._debug['values']['arr'].append({'start': self._io.pos()})
-                self.values.append(self._io.read_u4be())
+                self.values[i] = self._io.read_u4be()
                 self._debug['values']['arr'][i]['end'] = self._io.pos()
 
             self._debug['values']['end'] = self._io.pos()
@@ -600,12 +598,12 @@
 
         def _read(self):
             self._debug['values']['start'] = self._io.pos()
-            self.values = []
+            self.values = [None] * (self.num_values)
             for i in range(self.num_values):
                 if not 'arr' in self._debug['values']:
                     self._debug['values']['arr'] = []
                 self._debug['values']['arr'].append({'start': self._io.pos()})
-                self.values.append(self._io.read_u2be())
+                self.values[i] = self._io.read_u2be()
                 self._debug['values']['arr'][i]['end'] = self._io.pos()
 
             self._debug['values']['end'] = self._io.pos()
@@ -636,17 +634,17 @@
         @property
         def num_values(self):
             if hasattr(self, '_m_num_values'):
-                return self._m_num_values
+                return self._m_num_values if hasattr(self, '_m_num_values') else None
 
             if self.record_type != Rpm.RecordTypes.bin:
                 self._m_num_values = self.count
 
-            return getattr(self, '_m_num_values', None)
+            return self._m_num_values if hasattr(self, '_m_num_values') else None
 
         @property
         def body(self):
             if hasattr(self, '_m_body'):
-                return self._m_body
+                return self._m_body if hasattr(self, '_m_body') else None
 
             io = self._parent.storage_section._io
             _pos = io.pos()
@@ -682,37 +680,37 @@
                 self._m_body._read()
             self._debug['_m_body']['end'] = io.pos()
             io.seek(_pos)
-            return getattr(self, '_m_body', None)
+            return self._m_body if hasattr(self, '_m_body') else None
 
         @property
         def signature_tag(self):
             if hasattr(self, '_m_signature_tag'):
-                return self._m_signature_tag
+                return self._m_signature_tag if hasattr(self, '_m_signature_tag') else None
 
             if self._parent.is_signature:
                 self._m_signature_tag = KaitaiStream.resolve_enum(Rpm.SignatureTags, self.tag_raw)
 
-            return getattr(self, '_m_signature_tag', None)
+            return self._m_signature_tag if hasattr(self, '_m_signature_tag') else None
 
         @property
         def len_value(self):
             if hasattr(self, '_m_len_value'):
-                return self._m_len_value
+                return self._m_len_value if hasattr(self, '_m_len_value') else None
 
             if self.record_type == Rpm.RecordTypes.bin:
                 self._m_len_value = self.count
 
-            return getattr(self, '_m_len_value', None)
+            return self._m_len_value if hasattr(self, '_m_len_value') else None
 
         @property
         def header_tag(self):
             if hasattr(self, '_m_header_tag'):
-                return self._m_header_tag
+                return self._m_header_tag if hasattr(self, '_m_header_tag') else None
 
             if self._parent.is_header:
                 self._m_header_tag = KaitaiStream.resolve_enum(Rpm.HeaderTags, self.tag_raw)
 
-            return getattr(self, '_m_header_tag', None)
+            return self._m_header_tag if hasattr(self, '_m_header_tag') else None
 
 
     class RpmVersion(KaitaiStruct):
@@ -759,12 +757,12 @@
 
         def _read(self):
             self._debug['values']['start'] = self._io.pos()
-            self.values = []
+            self.values = [None] * (self.num_values)
             for i in range(self.num_values):
                 if not 'arr' in self._debug['values']:
                     self._debug['values']['arr'] = []
                 self._debug['values']['arr'].append({'start': self._io.pos()})
-                self.values.append(self._io.read_u1())
+                self.values[i] = self._io.read_u1()
                 self._debug['values']['arr'][i]['end'] = self._io.pos()
 
             self._debug['values']['end'] = self._io.pos()
@@ -781,12 +779,12 @@
 
         def _read(self):
             self._debug['values']['start'] = self._io.pos()
-            self.values = []
+            self.values = [None] * (self.num_values)
             for i in range(self.num_values):
                 if not 'arr' in self._debug['values']:
                     self._debug['values']['arr'] = []
                 self._debug['values']['arr'].append({'start': self._io.pos()})
-                self.values.append(self._io.read_u8be())
+                self.values[i] = self._io.read_u8be()
                 self._debug['values']['arr'][i]['end'] = self._io.pos()
 
             self._debug['values']['end'] = self._io.pos()
@@ -803,12 +801,12 @@
 
         def _read(self):
             self._debug['values']['start'] = self._io.pos()
-            self.values = []
+            self.values = [None] * (1)
             for i in range(1):
                 if not 'arr' in self._debug['values']:
                     self._debug['values']['arr'] = []
                 self._debug['values']['arr'].append({'start': self._io.pos()})
-                self.values.append(self._io.read_bytes(self.len_value))
+                self.values[i] = self._io.read_bytes(self.len_value)
                 self._debug['values']['arr'][i]['end'] = self._io.pos()
 
             self._debug['values']['end'] = self._io.pos()
@@ -862,14 +860,14 @@
             self.header_record._read()
             self._debug['header_record']['end'] = self._io.pos()
             self._debug['index_records']['start'] = self._io.pos()
-            self.index_records = []
+            self.index_records = [None] * (self.header_record.num_index_records)
             for i in range(self.header_record.num_index_records):
                 if not 'arr' in self._debug['index_records']:
                     self._debug['index_records']['arr'] = []
                 self._debug['index_records']['arr'].append({'start': self._io.pos()})
                 _t_index_records = Rpm.HeaderIndexRecord(self._io, self, self._root)
                 _t_index_records._read()
-                self.index_records.append(_t_index_records)
+                self.index_records[i] = _t_index_records
                 self._debug['index_records']['arr'][i]['end'] = self._io.pos()
 
             self._debug['index_records']['end'] = self._io.pos()
@@ -883,44 +881,44 @@
         @property
         def is_header(self):
             if hasattr(self, '_m_is_header'):
-                return self._m_is_header
+                return self._m_is_header if hasattr(self, '_m_is_header') else None
 
             self._m_is_header = not (self.is_signature)
-            return getattr(self, '_m_is_header', None)
+            return self._m_is_header if hasattr(self, '_m_is_header') else None
 
 
     @property
     def has_signature_size_tag(self):
         if hasattr(self, '_m_has_signature_size_tag'):
-            return self._m_has_signature_size_tag
+            return self._m_has_signature_size_tag if hasattr(self, '_m_has_signature_size_tag') else None
 
         self._m_has_signature_size_tag = self.signature_tags_steps[-1].size_tag_idx != -1
-        return getattr(self, '_m_has_signature_size_tag', None)
+        return self._m_has_signature_size_tag if hasattr(self, '_m_has_signature_size_tag') else None
 
     @property
     def signature_size_tag(self):
         if hasattr(self, '_m_signature_size_tag'):
-            return self._m_signature_size_tag
+            return self._m_signature_size_tag if hasattr(self, '_m_signature_size_tag') else None
 
         if self.has_signature_size_tag:
             self._m_signature_size_tag = self.signature.index_records[self.signature_tags_steps[-1].size_tag_idx]
 
-        return getattr(self, '_m_signature_size_tag', None)
+        return self._m_signature_size_tag if hasattr(self, '_m_signature_size_tag') else None
 
     @property
     def len_payload(self):
         if hasattr(self, '_m_len_payload'):
-            return self._m_len_payload
+            return self._m_len_payload if hasattr(self, '_m_len_payload') else None
 
         if self.has_signature_size_tag:
             self._m_len_payload = (self.signature_size_tag.body.values[0] - self.len_header)
 
-        return getattr(self, '_m_len_payload', None)
+        return self._m_len_payload if hasattr(self, '_m_len_payload') else None
 
     @property
     def payload(self):
         if hasattr(self, '_m_payload'):
-            return self._m_payload
+            return self._m_payload if hasattr(self, '_m_payload') else None
 
         if self.has_signature_size_tag:
             _pos = self._io.pos()
@@ -930,29 +928,29 @@
             self._debug['_m_payload']['end'] = self._io.pos()
             self._io.seek(_pos)
 
-        return getattr(self, '_m_payload', None)
+        return self._m_payload if hasattr(self, '_m_payload') else None
 
     @property
     def len_header(self):
         if hasattr(self, '_m_len_header'):
-            return self._m_len_header
+            return self._m_len_header if hasattr(self, '_m_len_header') else None
 
         self._m_len_header = (self.ofs_payload - self.ofs_header)
-        return getattr(self, '_m_len_header', None)
+        return self._m_len_header if hasattr(self, '_m_len_header') else None
 
     @property
     def ofs_header(self):
         if hasattr(self, '_m_ofs_header'):
-            return self._m_ofs_header
+            return self._m_ofs_header if hasattr(self, '_m_ofs_header') else None
 
         self._m_ofs_header = self._io.pos()
-        return getattr(self, '_m_ofs_header', None)
+        return self._m_ofs_header if hasattr(self, '_m_ofs_header') else None
 
     @property
     def ofs_payload(self):
         if hasattr(self, '_m_ofs_payload'):
-            return self._m_ofs_payload
+            return self._m_ofs_payload if hasattr(self, '_m_ofs_payload') else None
 
         self._m_ofs_payload = self._io.pos()
-        return getattr(self, '_m_ofs_payload', None)
-
+        return self._m_ofs_payload if hasattr(self, '_m_ofs_payload') else None
+
